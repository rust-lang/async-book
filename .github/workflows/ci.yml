--- conflicted
+++ resolved
@@ -15,22 +15,11 @@
       - name: Install Rust
         run: rustup update stable && rustup default stable
       - run: sudo apt-get update && sudo apt-get install aspell aspell-en
-<<<<<<< HEAD
-      - name: Install mdbook and mdbook-linkcheck
-        run: |
-          tag=$(curl -LsSf https://api.github.com/repos/rust-lang/mdBook/releases/latest | jq -r '.tag_name')
-          curl -LsSf https://github.com/rust-lang/mdBook/releases/download/$tag/mdbook-$tag-x86_64-unknown-linux-gnu.tar.gz | tar xzf -
-          curl -LsSf https://github.com/Michael-F-Bryan/mdbook-linkcheck/releases/download/v${MDBOOK_LINKCHECK_VERSION}/mdbook-linkcheck-v${MDBOOK_LINKCHECK_VERSION}-x86_64-unknown-linux-gnu.tar.gz | tar xzf -
-          echo $(pwd) >> $GITHUB_PATH
-      #- run: bash ci/spellcheck.sh list
-      - run: cp src/SUMMARY_zh.md src/SUMMARY.md
-=======
       - name: Install mdbook
         uses: taiki-e/install-action@mdbook
       - name: Install mdbook-linkcheck
         uses: taiki-e/install-action@mdbook-linkcheck
       - run: bash ci/spellcheck.sh list
->>>>>>> d93a0769
       - run: mdbook build
       - run: cargo test --all --manifest-path=./examples/Cargo.toml --target-dir ./target
       - name: Deploy
